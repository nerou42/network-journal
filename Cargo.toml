--- conflicted
+++ resolved
@@ -27,8 +27,5 @@
 serde_json = "1.0.141"
 simple_logger = "5.0.0"
 uaparser-rs = "0.1.0"
-<<<<<<< HEAD
 url = "2.5.4"
-=======
->>>>>>> 49f60902
 zip = "4.3.0"