[package]
name = "network-journal"
version = "0.3.0"
authors = ["nerou GmbH"]
description = "Collect network reports and print them to file"
repository = "https://github.com/nerou42/network-journal"
license-file = "LICENSE.md"
keywords = ["report", "csp", "nel", "dmarc", "smtp-tls"]
categories = ["network-programming", "web-programming"]
edition = "2024"

[dependencies]
actix-cors = "0.7.1"
actix-web = { version = "4", features = ["openssl"] }
clap = { version = "4.5.41", features = ["cargo", "derive"] }
confy = { version = "1.0.0", features = ["yaml_conf"], default-features = false }
flate2 = "1.1.2"
futures-util = "0.3.31"
imap = "2.4.1"
itertools = "0.14.0"
log = "0.4.27"
mail-parser = "0.11.0"
native-tls = "0.2.14"
openssl = "0.10.73"
quick-xml = { version = "0.38.0", features = ["serialize"] }
serde = { version = "1.0.219", features = ["derive"] }
serde_json = "1.0.141"
simple_logger = "5.0.0"
<<<<<<< HEAD
url = "2.5.4"
zip = "4.3.0"
=======
uaparser-rs = "0.1.0"
>>>>>>> 00179b7c
<|MERGE_RESOLUTION|>--- conflicted
+++ resolved
@@ -26,9 +26,6 @@
 serde = { version = "1.0.219", features = ["derive"] }
 serde_json = "1.0.141"
 simple_logger = "5.0.0"
-<<<<<<< HEAD
+uaparser-rs = "0.1.0"
 url = "2.5.4"
-zip = "4.3.0"
-=======
-uaparser-rs = "0.1.0"
->>>>>>> 00179b7c
+zip = "4.3.0"