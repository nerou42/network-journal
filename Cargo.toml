--- conflicted
+++ resolved
@@ -26,8 +26,5 @@
 serde = { version = "1.0.219", features = ["derive"] }
 serde_json = "1.0.141"
 simple_logger = "5.0.0"
-<<<<<<< HEAD
 uaparser-rs = "0.1.0"
-=======
-zip = "4.3.0"
->>>>>>> d1ad6cf1
+zip = "4.3.0"