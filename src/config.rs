--- conflicted
+++ resolved
@@ -36,26 +36,9 @@
         Self {
             listen: "127.0.0.1".to_string(),
             port: 8080,
-<<<<<<< HEAD
-            tls: TlsConfig { 
-                enable: false, 
-                cert: None, 
-                key: None
-            },
-            imap: ImapConfig { 
-                enable: false,
-                host: "127.0.0.1".to_string(),
-                port: 993,
-                username: "".to_string(),
-                password: "".to_string()
-            },
-            filter: FilterConfig {  
-                domain_whitelist: vec![]
-            }
-=======
             tls: TlsConfig::default(),
-            imap: ImapConfig::default()
->>>>>>> 49f60902
+            imap: ImapConfig::default(),
+            filter: FilterConfig::default()
         }
     }
 }
@@ -70,8 +53,6 @@
     pub key: Option<PathBuf>
 }
 
-<<<<<<< HEAD
-=======
 impl Default for TlsConfig {
     fn default() -> Self {
         Self {
@@ -82,7 +63,6 @@
     }
 }
 
->>>>>>> 49f60902
 #[derive(Serialize, Deserialize, Clone, Debug)]
 pub struct ImapConfig {
     /// default false
@@ -97,13 +77,6 @@
     pub password: String,
 }
 
-<<<<<<< HEAD
-#[derive(Serialize, Deserialize, Clone, Debug)]
-pub struct FilterConfig {
-    /// empty list allows all domains
-    #[serde(default)]
-    pub domain_whitelist: Vec<String>
-=======
 impl Default for ImapConfig {
     fn default() -> Self {
         Self {
@@ -114,5 +87,19 @@
             password: "".to_string()
         }
     }
->>>>>>> 49f60902
+}
+
+#[derive(Serialize, Deserialize, Clone, Debug)]
+pub struct FilterConfig {
+    /// empty list allows all domains
+    #[serde(default)]
+    pub domain_whitelist: Vec<String>
+}
+
+impl Default for FilterConfig {
+    fn default() -> Self {
+        Self {
+            domain_whitelist: vec![]
+        }
+    }
 }