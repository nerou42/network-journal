--- conflicted
+++ resolved
@@ -17,18 +17,10 @@
  */
 
 use log::info;
-<<<<<<< HEAD
- use serde::Serialize;
+use serde::Serialize;
 
 use crate::{
     processing::{filter::Filter, user_agent::{analyze_user_agent, Client, Device}}, reports::{csp::CSPReport, smtp_tls::SMTPTLSReport}
-=======
-use serde::Serialize;
-
-use crate::{
-    reports::{csp::CSPReport, smtp_tls::SMTPTLSReport}, 
-    processing::user_agent::{analyze_user_agent, Client, Device}
->>>>>>> 49f60902
 };
 
 pub mod coep;
@@ -65,21 +57,18 @@
     derived: Derived
 }
 
-<<<<<<< HEAD
-async fn handle_report(report: &ReportType<'_>, filter: &Filter) -> Result<(), serde_json::Error> {
-=======
-async fn handle_report(report: &ReportType<'_>, user_agent: Option<&str>) -> Result<(), serde_json::Error> {
->>>>>>> 49f60902
+async fn handle_report(report: &ReportType<'_>, user_agent: Option<&str>, filter: &Filter) -> Result<(), serde_json::Error> {
     let mut decorated = DecoratedReport {
         report: report,
         derived: Derived::default()
     };
-<<<<<<< HEAD
+    if let Some(ua) = user_agent {
+        (decorated.derived.client, decorated.derived.os, decorated.derived.device) = analyze_user_agent(ua);
+    }
     
     match report {
         ReportType::ReportingAPI(rpt) => {
             if filter.is_domain_allowed(&rpt.url) {
-
                 if let Some(user_agent) = &rpt.user_agent {
                     (decorated.derived.client, decorated.derived.os, decorated.derived.device) = analyze_user_agent(&user_agent);
                 }
@@ -101,31 +90,6 @@
             } else {
                 Ok(())
             }
-=======
-    if let Some(ua) = user_agent {
-        (decorated.derived.client, decorated.derived.os, decorated.derived.device) = analyze_user_agent(ua);
-    }
-    
-    match report {
-        ReportType::ReportingAPI(rpt) => {
-            if let Some(user_agent) = &rpt.user_agent {
-                (decorated.derived.client, decorated.derived.os, decorated.derived.device) = analyze_user_agent(user_agent);
-            }
-            serde_json::to_string_pretty(&decorated).map(|serialized_report| {
-                match rpt.rpt {
-                    reporting_api::ReportType::COEP(_) => info!("COEP {}", serialized_report),
-                    reporting_api::ReportType::COOP(_) => info!("COOP {}", serialized_report),
-                    reporting_api::ReportType::Crash(_) => info!("Crash {}", serialized_report),
-                    reporting_api::ReportType::CSPHash(_) => info!("CSP-Hash {}", serialized_report),
-                    reporting_api::ReportType::CSPViolation(_) => info!("CSP {}", serialized_report),
-                    reporting_api::ReportType::Deprecation(_) => info!("Decprecation {}", serialized_report),
-                    reporting_api::ReportType::IntegrityViolation(_) => info!("IntegrityViolation {}", serialized_report),
-                    reporting_api::ReportType::Intervention(_) => info!("Intervention {}", serialized_report),
-                    reporting_api::ReportType::NetworkError(_) => info!("NEL {}", serialized_report),
-                    reporting_api::ReportType::PermissionsPolicyViolation(_) => info!("PermissionsPolicyViolation {}", serialized_report),
-                }
-            })
->>>>>>> 49f60902
         },
         ReportType::CSPLvl2(_rpt) => {
             serde_json::to_string_pretty(&decorated).map(|serialized_report| {
