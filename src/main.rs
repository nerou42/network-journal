/**
 * network-journal - collect network reports and print them to file
 * Copyright (C) 2025 nerou GmbH
 * 
 * This program is free software: you can redistribute it and/or modify
 * it under the terms of the GNU General Public License as published by
 * the Free Software Foundation, either version 3 of the License, or
 * (at your option) any later version.
 *
 * This program is distributed in the hope that it will be useful,
 * but WITHOUT ANY WARRANTY; without even the implied warranty of
 * MERCHANTABILITY or FITNESS FOR A PARTICULAR PURPOSE.  See the
 * GNU General Public License for more details.
 *
 * You should have received a copy of the GNU General Public License
 * along with this program.  If not, see <https://www.gnu.org/licenses/>.
 */

use std::{path::PathBuf, thread::{sleep, Builder}, time::Duration};

use actix_cors::Cors;
use actix_web::{dev::Service, guard::{self, Header}, http::header::{self, HeaderValue}, main, web::{resource, Data, Payload}, App, HttpServer};
use clap::{crate_name, crate_version, Parser};
use ::config::Config;
use futures_util::future::FutureExt;
use log::{debug, error, trace, warn};
use openssl::ssl::{SslAcceptor, SslFiletype, SslMethod};
use simple_logger::SimpleLogger;

use crate::{
    config::NetworkJournalConfig, processing::filter::Filter, reports::{
        csp::report_csp, dmarc::IMAPClient, handle_report, reporting_api::reporting_api, smtp_tls::report_smtp_tls, tls_cert_validity::CertificateInfo, ReportType
    }
};

mod config;
mod reports;
mod processing;

#[derive(Parser, Debug)]
#[command(version, author, about, long_about = "Copyright (C) 2025 nerou GmbH This program comes with ABSOLUTELY NO WARRANTY. This is free software, and you are welcome to redistribute it under certain conditions.")]
struct Args {
    #[arg(short, long, value_name="FILE.yml", default_value = "network-journal.yml")]
    config: PathBuf
}

struct WebState {
    filter: Filter
}

async fn get_body_as_string(body: Payload) -> Result<String, String> {
    match body.to_bytes().await {
        Ok(bytes) => {
            match String::from_utf8(bytes.to_vec()) {
                Ok(str) => Ok(str),
                Err(err) => Err(format!("failed to convert raw payload to string: {}", err))
            }
        },
        Err(err) => Err(format!("failed to retrieve raw payload from payload: {}", err))
    }
}

fn read_config(file: &str) -> NetworkJournalConfig {
    let cfg = match Config::builder()
        .add_source(::config::File::with_name(file))
        .build() {
        Ok(cfg) => cfg,
        Err(err) => panic!("config file could not be opened: {}", err)
    };
    match cfg.try_deserialize::<NetworkJournalConfig>() {
        Ok(cfg) => cfg,
        Err(err) => panic!("config file could not be parsed: {}", err)
    }
}

#[main]
async fn main() -> std::io::Result<()> {
    SimpleLogger::new().env().init().unwrap();

    let args = Args::parse();

    let cfg = read_config(args.config.to_str().unwrap());
<<<<<<< HEAD

    /*let cfg = match confy::load_path::<NetworkJournalConfig>(args.config) {
        Ok(cfg) => cfg,
        Err(err) => panic!("config file could not be opened: {}", err)
    };*/

    let _tls_cert_check_thread_handle = if !cfg.certificate_check.domains.is_empty() {
        Some(Builder::new().name("tls_cert_check".to_string()).spawn(move || {
            trace!("TLS certificate check thread started");

            loop {
                for domain in &cfg.certificate_check.domains {
                    let cert_res = CertificateInfo::gather(domain.host.as_str(), domain.port);
                    match cert_res {
                        Ok(cert_opt) => {
                            match cert_opt {
                                Some(cert) => {
                                    //println!("{:?}", cert);

                                    if cert.is_valid() {
                                        debug!("certificate {} is valid for {} more days", cert.subject.common_name, cert.get_days_until_expiration());
                                    } else {
                                        if let Err(err) = handle_report(&ReportType::TLSCertificateValidity(&cert), None, None) {
                                            error!("{}", err);
                                        }
                                        //info!("certificate {} is invalid for {} days already", cert.subject.common_name, cert.get_days_until_expiration());
                                    }
                                },
                                None => warn!("no certiticate found for domain {}:{}", domain.host, domain.port)
                            };
                        },
                        Err(err) => error!("failed to get certificate for domain {}:{}: {}", domain.host, domain.port, err)
                    };
                }

                sleep(Duration::from_secs(86400));
            }
        }))
    } else {
        None
    };
=======
>>>>>>> 082300a9

    let filter = Filter::new(cfg.filter);
    let _imap_thread_handle = if cfg.imap.enable {
        let filter_imap = filter.clone();
        Some(Builder::new().name("imap".to_string()).spawn(move || {
            trace!("IMAP thread started");

            loop {
                let imap_connect_res = IMAPClient::connect(
                    &cfg.imap.host,
                    cfg.imap.port,
                    &cfg.imap.username,
                    &cfg.imap.password
                );

                match imap_connect_res {
                    Ok(mut imap_client) => {
                        trace!("IMAP connection established");
                        match imap_client.read("UNANSWERED UNSEEN UNDELETED UNDRAFT SUBJECT \"Report Domain:\"") {
                            Ok(reports) => {
                                for report in reports {
                                    if let Err(err) = handle_report(&ReportType::DMARC(&report), None, Some(&filter_imap)) {
                                        error!("{}", err);
                                    }
                                }
                            },
                            Err(err) => error!("unable to read message: {}", err)
                        };
                        if let Err(err) = imap_client.disconnect() {
                            error!("failed to disconnect from IMAP server: {}", err);
                        }
                    },
                    Err(err) => {
                        error!("failed to connect to IMAP server: {}", err);
                        continue;
                    }
                }

                sleep(Duration::from_secs(300));
            }
        }))
    } else {
        None
    };

    let server_string: &'static str = format!("{}/{}", crate_name!(), crate_version!()).leak();
    let server = HttpServer::new(move || {
        let cors = Cors::default()
            .allow_any_origin()
            .allowed_methods(vec!["POST", "OPTIONS"])
            .allowed_header(header::CONTENT_TYPE);
        
        App::new()
            .app_data(Data::new(WebState { 
                filter: filter.clone()
            }))
            .wrap(cors)
            .wrap_fn(|req, srv| {
                srv.call(req).map(|res| {
                    if let Ok(mut resp) = res {
                        
                        resp.headers_mut().append(header::SERVER, HeaderValue::from_str(server_string).unwrap());
                        Ok(resp)
                    } else {
                        res
                    }
                })
            })
            .service(resource("/reporting-api")
                .guard(Header("content-type", "application/reports+json"))
                .post(reporting_api))
            .service(resource("/crash")
                .guard(Header("content-type", "application/reports+json"))
                .post(reporting_api))
            .service(resource("/csp")
                .guard(guard::Any(Header("content-type", "application/reports+json")).or(Header("content-type", "application/csp-report")))
                .post(report_csp))
            .service(resource("/deprecation")
                .guard(Header("content-type", "application/reports+json"))
                .post(reporting_api))
            .service(resource("/integrity")
                .guard(Header("content-type", "application/reports+json"))
                .post(reporting_api))
            .service(resource("/intervention")
                .guard(Header("content-type", "application/reports+json"))
                .post(reporting_api))
            .service(resource("/nel")
                .guard(Header("content-type", "application/reports+json"))
                .post(reporting_api))
            .service(resource("/permissions")
                .guard(Header("content-type", "application/reports+json"))
                .post(reporting_api))
            .service(resource("/tlsrpt")
                .guard(guard::Any(Header("content-type", "application/tlsrpt+gzip")).or(Header("content-type", "application/tlsrpt+json")))
                .post(report_smtp_tls))
    });
    let bound_server = if cfg.tls.enable && cfg.tls.key.is_some() && cfg.tls.cert.is_some() {
        let mut builder = SslAcceptor::mozilla_intermediate(SslMethod::tls()).unwrap();
        builder
            .set_private_key_file(cfg.tls.key.unwrap(), SslFiletype::PEM)
            .unwrap();
        builder.set_certificate_chain_file(cfg.tls.cert.unwrap()).unwrap();

        server.bind_openssl(format!("{}:{}", cfg.listen, cfg.port), builder)?
    } else {
        server.bind((cfg.listen, cfg.port))?
    };
    bound_server.run().await
}<|MERGE_RESOLUTION|>--- conflicted
+++ resolved
@@ -80,12 +80,6 @@
     let args = Args::parse();
 
     let cfg = read_config(args.config.to_str().unwrap());
-<<<<<<< HEAD
-
-    /*let cfg = match confy::load_path::<NetworkJournalConfig>(args.config) {
-        Ok(cfg) => cfg,
-        Err(err) => panic!("config file could not be opened: {}", err)
-    };*/
 
     let _tls_cert_check_thread_handle = if !cfg.certificate_check.domains.is_empty() {
         Some(Builder::new().name("tls_cert_check".to_string()).spawn(move || {
@@ -122,8 +116,6 @@
     } else {
         None
     };
-=======
->>>>>>> 082300a9
 
     let filter = Filter::new(cfg.filter);
     let _imap_thread_handle = if cfg.imap.enable {
