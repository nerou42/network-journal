/**
 * network-journal - collect network reports and print them to file
 * Copyright (C) 2025 nerou GmbH
 * 
 * This program is free software: you can redistribute it and/or modify
 * it under the terms of the GNU General Public License as published by
 * the Free Software Foundation, either version 3 of the License, or
 * (at your option) any later version.
 *
 * This program is distributed in the hope that it will be useful,
 * but WITHOUT ANY WARRANTY; without even the implied warranty of
 * MERCHANTABILITY or FITNESS FOR A PARTICULAR PURPOSE.  See the
 * GNU General Public License for more details.
 *
 * You should have received a copy of the GNU General Public License
 * along with this program.  If not, see <https://www.gnu.org/licenses/>.
 */

use std::{path::PathBuf, thread::{sleep, Builder}, time::Duration};

use actix_cors::Cors;
use actix_web::{dev::Service, guard::{self, Header}, http::header::{self, HeaderValue}, main, web::{resource, Payload}, App, HttpServer};
use clap::{crate_name, crate_version, Parser};
use futures_util::future::FutureExt;
use log::info;
use openssl::ssl::{SslAcceptor, SslFiletype, SslMethod};
use simple_logger::SimpleLogger;

use crate::{
    config::NetworkJournalConfig, 
<<<<<<< HEAD
    crash::report_crash, 
    csp::report_csp, 
    deprecation::report_deprecation,
    dmarc::IMAPClient, 
    integrity::report_integrity, 
    intervention::report_intervention, 
    nel::report_nel, 
    permissions::report_permissions, 
    smtp_tls::report_smtp_tls
};

mod config;
mod crash;
mod csp;
mod deprecation;
mod dmarc;
mod integrity;
mod intervention;
mod nel;
mod permissions;
mod smtp_tls;
=======
    reports::{
        csp::report_csp,
        reporting_api::reporting_api, 
        smtp_tls::report_smtp_tls
    }
};

mod config;
mod reports;
>>>>>>> 5c48bd79

#[derive(Parser, Debug)]
#[command(version, author, about, long_about = "Copyright (C) 2025 nerou GmbH This program comes with ABSOLUTELY NO WARRANTY. This is free software, and you are welcome to redistribute it under certain conditions.")]
struct Args {
    #[arg(short, long, value_name="FILE.yml", default_value = "network-journal.yml")]
    config: PathBuf
}

async fn get_body_as_string(body: Payload) -> Result<String, String> {
    match body.to_bytes().await {
        Ok(bytes) => {
            match String::from_utf8(bytes.to_vec()) {
                Ok(str) => Ok(str),
                Err(err) => Err(format!("failed to convert raw payload to string: {}", err))
            }
        },
        Err(err) => Err(format!("failed to convert retrieve raw payload from payload: {}", err))
    }
}

#[main]
async fn main() -> std::io::Result<()> {
    SimpleLogger::new().env().init().unwrap();

    let args = Args::parse();

    let cfg = match confy::load_path::<NetworkJournalConfig>(args.config) {
        Ok(cfg) => cfg,
        Err(err) => panic!("config file could not be opened: {}", err)
    };

    let _imap_thread_handle = if cfg.imap.enable {
        Some(Builder::new().name("imap".to_string()).spawn(move || {
            info!("IMAP thread started");

            loop {
                let imap_connect_res = IMAPClient::connect(
                    &cfg.imap.host,
                    cfg.imap.port,
                    &cfg.imap.username,
                    &cfg.imap.password
                );

                match imap_connect_res {
                    Ok(mut imap_client) => {
                        info!("IMAP connection established");
                        imap_client.read("UNANSWERED UNSEEN UNDELETED UNDRAFT SUBJECT \"Report Domain:\"").map(|reports| {
                            info!("filtered e-mail count: {}", reports.len());
                            for report in reports {
                                info!("DMARC {}", serde_json::to_string_pretty(&report).unwrap());
                            }
                        }).expect("unable to read message");
                        imap_client.disconnect().expect("failed to disconnect from IMAP server");
                    },
                    Err(err) => {
                        eprintln!("failed to connect to IMAP server: {}", err);
                    }
                }

                sleep(Duration::from_secs(300));
            }
        }))
    } else {
        None
    };

    let server_string: &'static str = format!("{}/{}", crate_name!(), crate_version!()).leak();
    let server = HttpServer::new(|| {
        let cors = Cors::default()
            .allow_any_origin()
            .allowed_methods(vec!["POST", "OPTIONS"])
            .allowed_header(header::CONTENT_TYPE);
        
        App::new()
            .wrap(cors)
            .wrap_fn(|req, srv| {
                srv.call(req).map(|res| {
                    if let Ok(mut resp) = res {
                        
                        resp.headers_mut().append(header::SERVER, HeaderValue::from_str(server_string).unwrap());
                        Ok(resp)
                    } else {
                        res
                    }
                })
            })
            .service(resource("/reporting-api")
                .guard(Header("content-type", "application/reports+json"))
                .post(reporting_api))
            .service(resource("/crash")
                .guard(Header("content-type", "application/reports+json"))
                .post(reporting_api))
            .service(resource("/csp")
                .guard(guard::Any(Header("content-type", "application/reports+json")).or(Header("content-type", "application/csp-report")))
                .post(report_csp))
            .service(resource("/deprecation")
                .guard(Header("content-type", "application/reports+json"))
                .post(reporting_api))
            .service(resource("/integrity")
                .guard(Header("content-type", "application/reports+json"))
                .post(reporting_api))
            .service(resource("/intervention")
                .guard(Header("content-type", "application/reports+json"))
                .post(reporting_api))
            .service(resource("/nel")
                .guard(Header("content-type", "application/reports+json"))
                .post(reporting_api))
            .service(resource("/permissions")
                .guard(Header("content-type", "application/reports+json"))
                .post(reporting_api))
            .service(resource("/tlsrpt")
                .guard(guard::Any(Header("content-type", "application/tlsrpt+gzip")).or(Header("content-type", "application/tlsrpt+json")))
                .post(report_smtp_tls))
    });
    let bound_server = if cfg.tls.enable && cfg.tls.key.is_some() && cfg.tls.cert.is_some() {
        let mut builder = SslAcceptor::mozilla_intermediate(SslMethod::tls()).unwrap();
        builder
            .set_private_key_file(cfg.tls.key.unwrap(), SslFiletype::PEM)
            .unwrap();
        builder.set_certificate_chain_file(cfg.tls.cert.unwrap()).unwrap();

        server.bind_openssl(format!("{}:{}", cfg.listen, cfg.port), builder)?
    } else {
        server.bind((cfg.listen, cfg.port))?
    };
    bound_server.run().await

    /*if let Some(imap_thread) = imap_thread_handle {
        match imap_thread.join() {
            Ok() => 
        }
    }*/
}<|MERGE_RESOLUTION|>--- conflicted
+++ resolved
@@ -28,39 +28,16 @@
 
 use crate::{
     config::NetworkJournalConfig, 
-<<<<<<< HEAD
-    crash::report_crash, 
-    csp::report_csp, 
-    deprecation::report_deprecation,
-    dmarc::IMAPClient, 
-    integrity::report_integrity, 
-    intervention::report_intervention, 
-    nel::report_nel, 
-    permissions::report_permissions, 
-    smtp_tls::report_smtp_tls
-};
-
-mod config;
-mod crash;
-mod csp;
-mod deprecation;
-mod dmarc;
-mod integrity;
-mod intervention;
-mod nel;
-mod permissions;
-mod smtp_tls;
-=======
     reports::{
         csp::report_csp,
         reporting_api::reporting_api, 
-        smtp_tls::report_smtp_tls
+        smtp_tls::report_smtp_tls,
+        dmarc::IMAPClient,
     }
 };
 
 mod config;
 mod reports;
->>>>>>> 5c48bd79
 
 #[derive(Parser, Debug)]
 #[command(version, author, about, long_about = "Copyright (C) 2025 nerou GmbH This program comes with ABSOLUTELY NO WARRANTY. This is free software, and you are welcome to redistribute it under certain conditions.")]
