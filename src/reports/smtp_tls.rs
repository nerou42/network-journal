--- conflicted
+++ resolved
@@ -16,19 +16,11 @@
  * along with this program.  If not, see <https://www.gnu.org/licenses/>.
  */
 
-<<<<<<< HEAD
-use actix_web::{web::{Data, Json}, HttpResponse, Responder};
+use actix_web::{http::header, web::{Data, Json}, HttpRequest, HttpResponse, Responder};
 use log::error;
 use serde::{Deserialize, Serialize};
 
 use crate::{reports::{handle_report, ReportType}, WebState};
-=======
-use actix_web::{http::header, web::Json, HttpRequest, HttpResponse, Responder};
-use log::error;
-use serde::{Deserialize, Serialize};
-
-use crate::reports::{handle_report, ReportType};
->>>>>>> 49f60902
 
 #[derive(Serialize, Deserialize, PartialEq, Debug)]
 #[serde(rename_all = "kebab-case")]
@@ -98,16 +90,12 @@
     policies: Vec<PoliciesItem>
 }
 
-<<<<<<< HEAD
-pub async fn report_smtp_tls(state: Data<WebState>, report: Json<SMTPTLSReport>) -> impl Responder {
-    let res = handle_report(&ReportType::SMTPTLSRPT(&report), &state.filter).await;
-=======
-pub async fn report_smtp_tls(req: HttpRequest, report: Json<SMTPTLSReport>) -> impl Responder {
+pub async fn report_smtp_tls(state: Data<WebState>, req: HttpRequest, report: Json<SMTPTLSReport>) -> impl Responder {
     let res = handle_report(
         &ReportType::SMTPTLSRPT(&report), 
-        req.headers().get(header::USER_AGENT).map(|h| h.to_str().unwrap())
+        req.headers().get(header::USER_AGENT).map(|h| h.to_str().unwrap()),
+        &state.filter
     ).await;
->>>>>>> 49f60902
     match res {
         Ok(_) => HttpResponse::Ok(),
         Err(err) => {
