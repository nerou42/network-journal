--- conflicted
+++ resolved
@@ -16,19 +16,11 @@
  * along with this program.  If not, see <https://www.gnu.org/licenses/>.
  */
 
-<<<<<<< HEAD
 use actix_web::{web::{Data, Payload}, HttpMessage, HttpRequest, HttpResponse, Responder};
-use log::{error, info};
-use serde::{Deserialize, Serialize};
-
-use crate::{get_body_as_string, reports::reporting_api::{handle_reporting_api_report, ReportingApiReport}, WebState};
-=======
-use actix_web::{web::Payload, HttpMessage, HttpRequest, HttpResponse, Responder};
 use log::error;
 use serde::{Deserialize, Serialize};
 
-use crate::{get_body_as_string, reports::{handle_report, reporting_api::{handle_reporting_api_report, ReportingApiReport}, ReportType}};
->>>>>>> 00179b7c
+use crate::{get_body_as_string, reports::{handle_report, reporting_api::{handle_reporting_api_report, ReportingApiReport}, ReportType}, WebState};
 
 #[derive(Serialize, Deserialize, PartialEq, Eq, Debug)]
 #[serde(rename_all = "kebab-case")]
@@ -95,13 +87,8 @@
                 Ok(str) => {
                     let report_parse_res = serde_json::from_str::<ReportingApiReport>(&str);
                     let handle_res = match report_parse_res {
-<<<<<<< HEAD
                         Ok(reports) => {
                             handle_reporting_api_report(&reports, &state.filter).await
-=======
-                        Ok(mut reports) => {
-                            handle_reporting_api_report(&mut reports).await
->>>>>>> 00179b7c
                         },
                         Err(err) => {
                             error!("failed to parse report: {} in {}", err, str);
@@ -132,7 +119,7 @@
             };
             match parse_res {
                 Ok(report) => {
-                    let res = handle_report(&ReportType::CSPLvl2(&report)).await;
+                    let res = handle_report(&ReportType::CSPLvl2(&report), &state.filter).await;
                     match res {
                         Ok(_) => HttpResponse::Ok(),
                         Err(err) => {
