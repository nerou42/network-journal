--- conflicted
+++ resolved
@@ -16,19 +16,11 @@
  * along with this program.  If not, see <https://www.gnu.org/licenses/>.
  */
 
-<<<<<<< HEAD
-use actix_web::{web::{Data, Payload}, HttpMessage, HttpRequest, HttpResponse, Responder};
+use actix_web::{http::header, web::{Data, Payload}, HttpMessage, HttpRequest, HttpResponse, Responder};
 use log::error;
 use serde::{Deserialize, Serialize};
 
 use crate::{get_body_as_string, reports::{handle_report, reporting_api::{handle_reporting_api_report, ReportingApiReport}, ReportType}, WebState};
-=======
-use actix_web::{http::header, web::Payload, HttpMessage, HttpRequest, HttpResponse, Responder};
-use log::error;
-use serde::{Deserialize, Serialize};
-
-use crate::{get_body_as_string, reports::{handle_report, reporting_api::{handle_reporting_api_report, ReportingApiReport}, ReportType}};
->>>>>>> 49f60902
 
 #[derive(Serialize, Deserialize, PartialEq, Eq, Debug)]
 #[serde(rename_all = "kebab-case")]
@@ -96,13 +88,8 @@
                 Ok(str) => {
                     let report_parse_res = serde_json::from_str::<ReportingApiReport>(&str);
                     let handle_res = match report_parse_res {
-<<<<<<< HEAD
                         Ok(reports) => {
                             handle_reporting_api_report(&reports, &state.filter).await
-=======
-                        Ok(mut reports) => {
-                            handle_reporting_api_report(&mut reports).await
->>>>>>> 49f60902
                         },
                         Err(err) => {
                             error!("failed to parse report: {} in {}", err, str);
@@ -124,22 +111,6 @@
             }
         },
         "application/csp-report" => {
-<<<<<<< HEAD
-            let parse_res = match get_body_as_string(body).await {
-                Ok(str) => serde_json::from_str::<CSPReport>(&str),
-                Err(err) => {
-                    error!("{}", err);
-                    return HttpResponse::BadRequest();
-                }
-            };
-            match parse_res {
-                Ok(report) => {
-                    let res = handle_report(&ReportType::CSPLvl2(&report), &state.filter).await;
-                    match res {
-                        Ok(_) => HttpResponse::Ok(),
-                        Err(err) => {
-                            error!("failed to handle report(s): {} in {:?}", err, report);
-=======
             match get_body_as_string(body).await {
                 Ok(str) => {
                     let parse_res = serde_json::from_str::<CSPReport>(&str);
@@ -147,7 +118,8 @@
                         Ok(report) => {
                             let res = handle_report(
                                 &ReportType::CSPLvl2(&report), 
-                                req.headers().get(header::USER_AGENT).map(|h| h.to_str().unwrap())
+                                req.headers().get(header::USER_AGENT).map(|h| h.to_str().unwrap()),
+                                &state.filter
                             ).await;
                             match res {
                                 Ok(_) => HttpResponse::Ok(),
@@ -159,7 +131,6 @@
                         },
                         Err(err) => {
                             error!("failed to parse report: {} in {}", err, str);
->>>>>>> 49f60902
                             HttpResponse::BadRequest()
                         }
                     }
