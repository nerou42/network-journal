/**
 * network-journal - collect network reports and print them to file
 * Copyright (C) 2025 nerou GmbH
 * 
 * This program is free software: you can redistribute it and/or modify
 * it under the terms of the GNU General Public License as published by
 * the Free Software Foundation, either version 3 of the License, or
 * (at your option) any later version.
 *
 * This program is distributed in the hope that it will be useful,
 * but WITHOUT ANY WARRANTY; without even the implied warranty of
 * MERCHANTABILITY or FITNESS FOR A PARTICULAR PURPOSE.  See the
 * GNU General Public License for more details.
 *
 * You should have received a copy of the GNU General Public License
 * along with this program.  If not, see <https://www.gnu.org/licenses/>.
 */

use actix_web::{web::Payload, HttpMessage, HttpRequest, HttpResponse, Responder};
use log::error;
use serde::{Deserialize, Serialize};

use crate::{get_body_as_string, reports::{handle_report, reporting_api::{handle_reporting_api_report, ReportingApiReport}, ReportType}};

#[derive(Serialize, Deserialize, PartialEq, Eq, Debug)]
#[serde(rename_all = "kebab-case")]
pub struct CSPReport {
    csp_report: CSPViolation,
}

#[derive(Serialize, Deserialize, PartialEq, Eq, Debug)]
#[serde(rename_all = "lowercase")]
pub enum CSPReportDisposition {
    Enforce,
    Report
}

#[derive(Serialize, Deserialize, PartialEq, Eq, Debug)]
#[serde(rename_all(serialize = "camelCase"))]
pub struct CSPViolation {
    #[serde(alias = "document-uri", alias = "documentURL")]
    document_url: String,
    referrer: Option<String>,
    #[serde(alias = "blocked-uri", alias = "blockedURL")]
    blocked_url: Option<String>,
    /// new in CSP2
    #[serde(alias = "effective-directive", alias = "effectiveDirective")]
    effective_directive: String,
    /// removed in CSP3, required in CSP2
    #[serde(rename(deserialize = "violated-directive"), skip_serializing_if = "Option::is_none")]
    violated_directive: Option<String>,
    #[serde(alias = "original-policy", alias = "originalPolicy")]
    original_policy: String,
    /// new in CSP3
    #[serde(skip_serializing_if = "Option::is_none")]
    sample: Option<String>,
    /// new in CSP3
    #[serde(skip_serializing_if = "Option::is_none")]
    disposition: Option<CSPReportDisposition>,
    /// new in CSP2
    #[serde(alias = "status-code", alias = "statusCode", skip_serializing_if = "Option::is_none")]
    status_code: Option<u16>,
    /// new in CSP2
    #[serde(alias = "source-file", alias = "sourceFile", skip_serializing_if = "Option::is_none")]
    source_file: Option<String>,
    /// new in CSP2
    #[serde(alias = "line-number", alias = "lineNumber", skip_serializing_if = "Option::is_none")]
    line_number: Option<u64>,
    /// new in CSP2
    #[serde(alias = "column-number", alias = "columnNumber", skip_serializing_if = "Option::is_none")]
    column_number: Option<u64>
}

#[derive(Serialize, Deserialize, PartialEq, Eq, Debug)]
pub struct CSPHash {
    document_url: String,
    subresource_url: String,
    hash: String,
    r#type: String,
    destination: String
}

pub async fn report_csp(req: HttpRequest, body: Payload) -> impl Responder {
    match req.content_type() {
        "application/reports+json" => {
            match get_body_as_string(body).await {
                Ok(str) => {
                    let report_parse_res = serde_json::from_str::<ReportingApiReport>(&str);
                    let handle_res = match report_parse_res {
                        Ok(mut reports) => {
                            handle_reporting_api_report(&mut reports).await
                        },
                        Err(err) => {
                            error!("failed to parse report: {} in {}", err, str);
                            return HttpResponse::BadRequest();
                        }
                    };
                    match handle_res {
                        Ok(_) => HttpResponse::Ok(),
                        Err(err) => {
                            error!("failed to handle report(s): {} in {:?}", err, str);
                            HttpResponse::BadRequest()
                        }
                    }
                },
                Err(err) => {
                    error!("{}", err);
                    return HttpResponse::BadRequest();
                }
            }
        },
        "application/csp-report" => {
<<<<<<< HEAD
            let parse_res = match get_body_as_string(body).await {
                Ok(str) => serde_json::from_str::<CSPReport>(&str),
                Err(err) => {
                    error!("{}", err);
                    return HttpResponse::BadRequest();
                }
            };
            match parse_res {
                Ok(report) => {
                    let res = handle_report(&ReportType::CSPLvl2(&report)).await;
                    match res {
                        Ok(_) => HttpResponse::Ok(),
                        Err(err) => {
                            error!("failed to handle report(s): {} in {:?}", err, report);
=======
            match get_body_as_string(body).await {
                Ok(str) => {
                    let parse_res = serde_json::from_str::<CSPReport>(&str);
                    match parse_res {
                        Ok(report) => {
                            info!("CSP {}", serde_json::to_string_pretty(&report.csp_report).unwrap());
                            HttpResponse::Ok()
                        },
                        Err(err) => {
                            error!("failed to parse report: {} in {}", err, str);
>>>>>>> c177f0a1
                            HttpResponse::BadRequest()
                        }
                    }
                },
                Err(err) => {
                    error!("{}", err);
                    HttpResponse::BadRequest()
                }
            }
        },
        ct => {
            error!("unexpected content type: {} (UA: {:?})", ct, req.headers().get("User-Agent"));
            HttpResponse::BadRequest()
        }
    }
}

#[cfg(test)]
mod tests {
    use crate::reports::reporting_api::{Report, ReportType};

    use super::*;

    #[test]
    fn parse_report_lvl2() {
        // source: https://www.w3.org/TR/CSP2/
        let json = r#"{
            "csp-report": {
                "document-uri": "http://example.org/page.html",
                "referrer": "http://evil.example.com/haxor.html",
                "blocked-uri": "http://evil.example.com/image.png",
                "violated-directive": "default-src 'self'",
                "effective-directive": "img-src",
                "original-policy": "default-src 'self'; report-uri http://example.org/csp-report.cgi"
            }
        }"#;
        let res = serde_json::from_str::<CSPReport>(json);
        assert!(res.is_ok());
        assert_eq!(res.unwrap(), CSPReport {
            csp_report: CSPViolation { 
                document_url: "http://example.org/page.html".to_string(),
                referrer: Some("http://evil.example.com/haxor.html".to_string()),
                blocked_url: Some("http://evil.example.com/image.png".to_string()),
                effective_directive: "img-src".to_string(),
                violated_directive: Some("default-src 'self'".to_string()),
                original_policy: "default-src 'self'; report-uri http://example.org/csp-report.cgi".to_string(),
                sample: None,
                disposition: None,
                status_code: None,
                source_file: None,
                line_number: None,
                column_number: None
            }
        });
    }

    #[test]
    fn parse_report_lvl3_violation() {
        // source: https://developer.mozilla.org/en-US/docs/Web/HTTP/Guides/CSP
        let json = r#"{
            "age": 53531,
            "body": {
                "blockedURL": "inline",
                "columnNumber": 39,
                "disposition": "enforce",
                "documentURL": "https://example.com/csp-report",
                "effectiveDirective": "script-src-elem",
                "lineNumber": 121,
                "originalPolicy": "default-src 'self'; report-to csp-endpoint-name",
                "referrer": "https://www.google.com/",
                "sample": "console.log(\"lo\")",
                "sourceFile": "https://example.com/csp-report",
                "statusCode": 200
            },
            "type": "csp-violation",
            "url": "https://example.com/csp-report",
            "user_agent": "Mozilla/5.0 (Windows NT 10.0; Win64; x64) AppleWebKit/537.36 (KHTML, like Gecko) Chrome/127.0.0.0 Safari/537.36"
        }"#;
        let res = serde_json::from_str::<ReportingApiReport>(json);
        assert!(res.is_ok());
        assert_eq!(res.unwrap(), ReportingApiReport::Single(Report {
            rpt: ReportType::CSPViolation(CSPViolation {
                document_url: "https://example.com/csp-report".to_string(),
                referrer: Some("https://www.google.com/".to_string()),
                blocked_url: Some("inline".to_string()),
                effective_directive: "script-src-elem".to_string(),
                violated_directive: None,
                original_policy: "default-src 'self'; report-to csp-endpoint-name".to_string(),
                sample: Some("console.log(\"lo\")".to_string()),
                disposition: Some(CSPReportDisposition::Enforce),
                status_code: Some(200),
                source_file: Some("https://example.com/csp-report".to_string()),
                line_number: Some(121),
                column_number: Some(39)
            }),
            age: Some(53531),
            url: "https://example.com/csp-report".to_string(),
            user_agent: Some("Mozilla/5.0 (Windows NT 10.0; Win64; x64) AppleWebKit/537.36 (KHTML, like Gecko) Chrome/127.0.0.0 Safari/537.36".to_string())
        }));
    }

    #[test]
    fn parse_report_lvl3_hash() {
        // source: https://www.w3.org/TR/CSP3/
        let json = r#"{
            "type": "csp-hash",
            "age": 12,
            "url": "https://example.com/",
            "user_agent": "Mozilla/5.0 (X11; Linux i686; rv:132.0) Gecko/20100101 Firefox/132.0",
            "body": {
                "document_url": "https://example.com/",
                "subresource_url": "https://example.com/main.js",
                "hash": "sha256-85738f8f9a7f1b04b5329c590ebcb9e425925c6d0984089c43a022de4f19c281",
                "type": "subresource",
                "destination": "script"
            }
        }"#;
        let res = serde_json::from_str::<ReportingApiReport>(json);
        assert!(res.is_ok());
        assert_eq!(res.unwrap(), ReportingApiReport::Single(Report {
            rpt: ReportType::CSPHash(CSPHash {
                document_url: "https://example.com/".to_string(),
                subresource_url: "https://example.com/main.js".to_string(),
                hash: "sha256-85738f8f9a7f1b04b5329c590ebcb9e425925c6d0984089c43a022de4f19c281".to_string(),
                r#type: "subresource".to_string(),
                destination: "script".to_string()
            }),
            age: Some(12),
            url: "https://example.com/".to_string(),
            user_agent: Some("Mozilla/5.0 (X11; Linux i686; rv:132.0) Gecko/20100101 Firefox/132.0".to_string())
        }));
    }
}<|MERGE_RESOLUTION|>--- conflicted
+++ resolved
@@ -110,33 +110,22 @@
             }
         },
         "application/csp-report" => {
-<<<<<<< HEAD
-            let parse_res = match get_body_as_string(body).await {
-                Ok(str) => serde_json::from_str::<CSPReport>(&str),
-                Err(err) => {
-                    error!("{}", err);
-                    return HttpResponse::BadRequest();
-                }
-            };
-            match parse_res {
-                Ok(report) => {
-                    let res = handle_report(&ReportType::CSPLvl2(&report)).await;
-                    match res {
-                        Ok(_) => HttpResponse::Ok(),
-                        Err(err) => {
-                            error!("failed to handle report(s): {} in {:?}", err, report);
-=======
             match get_body_as_string(body).await {
                 Ok(str) => {
                     let parse_res = serde_json::from_str::<CSPReport>(&str);
                     match parse_res {
                         Ok(report) => {
-                            info!("CSP {}", serde_json::to_string_pretty(&report.csp_report).unwrap());
-                            HttpResponse::Ok()
+                            let res = handle_report(&ReportType::CSPLvl2(&report)).await;
+                            match res {
+                                Ok(_) => HttpResponse::Ok(),
+                                Err(err) => {
+                                    error!("failed to handle report(s): {} in {:?}", err, report);
+                                    HttpResponse::BadRequest()
+                                }
+                            }
                         },
                         Err(err) => {
                             error!("failed to parse report: {} in {}", err, str);
->>>>>>> c177f0a1
                             HttpResponse::BadRequest()
                         }
                     }
