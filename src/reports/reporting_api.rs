/**
 * network-journal - collect network reports and print them to file
 * Copyright (C) 2025 nerou GmbH
 * 
 * This program is free software: you can redistribute it and/or modify
 * it under the terms of the GNU General Public License as published by
 * the Free Software Foundation, either version 3 of the License, or
 * (at your option) any later version.
 *
 * This program is distributed in the hope that it will be useful,
 * but WITHOUT ANY WARRANTY; without even the implied warranty of
 * MERCHANTABILITY or FITNESS FOR A PARTICULAR PURPOSE.  See the
 * GNU General Public License for more details.
 *
 * You should have received a copy of the GNU General Public License
 * along with this program.  If not, see <https://www.gnu.org/licenses/>.
 */

<<<<<<< HEAD
use actix_web::{web::{Data, Json}, HttpResponse, Responder};
use log::error;
use serde::{Deserialize, Serialize};

use crate::{processing::filter::Filter, reports::{
    self, 
    coep::CrossOriginEmbedderPolicyViolation, 
    coop::CrossOriginOpenerPolicyViolation, 
    crash::Crash, 
    csp::{CSPHash, CSPViolation}, 
    deprecation::Deprecation, 
    handle_report, 
    integrity::IntegrityViolation, 
    intervention::Intervention, 
    nel::NetworkError, 
    permissions::PermissionsPolicyViolation
}, WebState};
=======
use actix_web::{web::Json, HttpResponse, Responder};
use log::error;
use serde::{Deserialize, Serialize};

use crate::reports::{
    self, coep::CrossOriginEmbedderPolicyViolation, coop::CrossOriginOpenerPolicyViolation, crash::Crash, csp::{CSPHash, CSPViolation}, deprecation::Deprecation, handle_report, integrity::IntegrityViolation, intervention::Intervention, nel::NetworkError, permissions::PermissionsPolicyViolation
};
>>>>>>> 49f60902

#[derive(Serialize, Deserialize, PartialEq, Debug)]
#[serde(rename_all = "kebab-case", tag = "type", content = "body")]
pub enum ReportType {
    #[serde(rename = "coep")]
    COEP(CrossOriginEmbedderPolicyViolation),
    #[serde(rename = "coop")]
    COOP(CrossOriginOpenerPolicyViolation),
    Crash(Crash),
    #[serde(rename = "csp-hash")]
    CSPHash(CSPHash),
    #[serde(rename = "csp-violation")]
    CSPViolation(CSPViolation),
    Deprecation(Deprecation),
    IntegrityViolation(IntegrityViolation),
    Intervention(Intervention),
    NetworkError(NetworkError),
    PermissionsPolicyViolation(PermissionsPolicyViolation),
}

#[derive(Serialize, Deserialize, PartialEq, Debug)]
pub struct Report {
    #[serde(flatten)]
    pub rpt: ReportType,
    #[serde(skip_serializing_if = "Option::is_none")]
    pub age: Option<u32>,
    pub url: String,
    #[serde(skip_serializing_if = "Option::is_none")]
    pub user_agent: Option<String>,
}

#[derive(Serialize, Deserialize, PartialEq, Debug)]
#[serde(untagged)]
pub enum ReportingApiReport {
    Single(Report),
    Multi(Vec<Report>)
}

<<<<<<< HEAD
pub async fn handle_reporting_api_report(reports: &ReportingApiReport, filter: &Filter) -> Result<(), serde_json::Error> {
    match reports {
        ReportingApiReport::Single(report) => handle_report(&reports::ReportType::ReportingAPI(report), filter).await,
        ReportingApiReport::Multi(reports) => {
            let mut res = Ok(());
            for report in reports {
                let handle_res = handle_report(&reports::ReportType::ReportingAPI(report), filter).await;
=======
pub async fn handle_reporting_api_report(reports: &ReportingApiReport) -> Result<(), serde_json::Error> {
    match reports {
        ReportingApiReport::Single(report) => handle_report(&reports::ReportType::ReportingAPI(report), None).await,
        ReportingApiReport::Multi(reports) => {
            let mut res = Ok(());
            for report in reports {
                let handle_res = handle_report(&reports::ReportType::ReportingAPI(report), None).await;
>>>>>>> 49f60902
                if handle_res.is_err() {
                    res = handle_res;
                    break;
                }
            }
            res
        }
    }
}

<<<<<<< HEAD
pub async fn reporting_api(state: Data<WebState>, reports: Json<ReportingApiReport>) -> impl Responder {
    let rpts = reports.into_inner();
    let res = handle_reporting_api_report(&rpts, &state.filter).await;
=======
pub async fn reporting_api(reports: Json<ReportingApiReport>) -> impl Responder {
    let mut rpts = reports.into_inner();
    let res = handle_reporting_api_report(&mut rpts).await;
>>>>>>> 49f60902
    match res {
        Ok(_) => HttpResponse::Ok(),
        Err(err) => {
            error!("failed to handle report(s): {} in {:?}", err, rpts);
            HttpResponse::BadRequest()
        }
    }
}

#[cfg(test)]
mod tests {
    use crate::reports::crash::CrashReason;

    use super::*;

    #[test]
    fn parse_single() {
        // source: https://wicg.github.io/crash-reporting/
        let json = r#"{
  "type": "crash",
  "body": {
    "reason": "oom"
  },
  "age": 42,
  "url": "https://example.com/",
  "user_agent": "Mozilla/5.0 (X11; Linux x86_64; rv:60.0) Gecko/20100101 Firefox/60.0"
}"#;
        let deser_res = serde_json::from_str::<ReportingApiReport>(json);
        assert!(deser_res.is_ok());
        if let Ok(report) = deser_res {
            assert_eq!(report, ReportingApiReport::Single(Report {
                rpt: ReportType::Crash(Crash {
                    reason: CrashReason::OutOfMemory,
                    stack: None,
                    is_top_level: None,
                    page_visibility: None
                }),
                age: Some(42),
                url: "https://example.com/".to_string(),
                user_agent: Some("Mozilla/5.0 (X11; Linux x86_64; rv:60.0) Gecko/20100101 Firefox/60.0".to_string())
            }));
            let ser_res = serde_json::to_string_pretty(&report);
            assert!(ser_res.is_ok());
            assert_eq!(json, ser_res.unwrap());
        }
    }

    #[test]
    fn parse_multi() {
        // source: https://wicg.github.io/crash-reporting/
        let json = r#"[
  {
    "type": "crash",
    "body": {
      "reason": "oom"
    },
    "age": 42,
    "url": "https://example.com/",
    "user_agent": "Mozilla/5.0 (X11; Linux x86_64; rv:60.0) Gecko/20100101 Firefox/60.0"
  }
]"#;
        let deser_res = serde_json::from_str::<ReportingApiReport>(json);
        assert!(deser_res.is_ok());
        if let Ok(report) = deser_res {
            assert_eq!(report, ReportingApiReport::Multi(vec![Report {
                rpt: ReportType::Crash(Crash {
                    reason: CrashReason::OutOfMemory,
                    stack: None,
                    is_top_level: None,
                    page_visibility: None
                }),
                age: Some(42),
                url: "https://example.com/".to_string(),
                user_agent: Some("Mozilla/5.0 (X11; Linux x86_64; rv:60.0) Gecko/20100101 Firefox/60.0".to_string())
            }]));
            let ser_res = serde_json::to_string_pretty(&report);
            assert!(ser_res.is_ok());
            assert_eq!(json, ser_res.unwrap());
        }
    }
}<|MERGE_RESOLUTION|>--- conflicted
+++ resolved
@@ -16,7 +16,6 @@
  * along with this program.  If not, see <https://www.gnu.org/licenses/>.
  */
 
-<<<<<<< HEAD
 use actix_web::{web::{Data, Json}, HttpResponse, Responder};
 use log::error;
 use serde::{Deserialize, Serialize};
@@ -34,15 +33,6 @@
     nel::NetworkError, 
     permissions::PermissionsPolicyViolation
 }, WebState};
-=======
-use actix_web::{web::Json, HttpResponse, Responder};
-use log::error;
-use serde::{Deserialize, Serialize};
-
-use crate::reports::{
-    self, coep::CrossOriginEmbedderPolicyViolation, coop::CrossOriginOpenerPolicyViolation, crash::Crash, csp::{CSPHash, CSPViolation}, deprecation::Deprecation, handle_report, integrity::IntegrityViolation, intervention::Intervention, nel::NetworkError, permissions::PermissionsPolicyViolation
-};
->>>>>>> 49f60902
 
 #[derive(Serialize, Deserialize, PartialEq, Debug)]
 #[serde(rename_all = "kebab-case", tag = "type", content = "body")]
@@ -81,23 +71,13 @@
     Multi(Vec<Report>)
 }
 
-<<<<<<< HEAD
 pub async fn handle_reporting_api_report(reports: &ReportingApiReport, filter: &Filter) -> Result<(), serde_json::Error> {
     match reports {
-        ReportingApiReport::Single(report) => handle_report(&reports::ReportType::ReportingAPI(report), filter).await,
+        ReportingApiReport::Single(report) => handle_report(&reports::ReportType::ReportingAPI(report), None, filter).await,
         ReportingApiReport::Multi(reports) => {
             let mut res = Ok(());
             for report in reports {
-                let handle_res = handle_report(&reports::ReportType::ReportingAPI(report), filter).await;
-=======
-pub async fn handle_reporting_api_report(reports: &ReportingApiReport) -> Result<(), serde_json::Error> {
-    match reports {
-        ReportingApiReport::Single(report) => handle_report(&reports::ReportType::ReportingAPI(report), None).await,
-        ReportingApiReport::Multi(reports) => {
-            let mut res = Ok(());
-            for report in reports {
-                let handle_res = handle_report(&reports::ReportType::ReportingAPI(report), None).await;
->>>>>>> 49f60902
+                let handle_res = handle_report(&reports::ReportType::ReportingAPI(report), None, filter).await;
                 if handle_res.is_err() {
                     res = handle_res;
                     break;
@@ -108,15 +88,9 @@
     }
 }
 
-<<<<<<< HEAD
 pub async fn reporting_api(state: Data<WebState>, reports: Json<ReportingApiReport>) -> impl Responder {
     let rpts = reports.into_inner();
     let res = handle_reporting_api_report(&rpts, &state.filter).await;
-=======
-pub async fn reporting_api(reports: Json<ReportingApiReport>) -> impl Responder {
-    let mut rpts = reports.into_inner();
-    let res = handle_reporting_api_report(&mut rpts).await;
->>>>>>> 49f60902
     match res {
         Ok(_) => HttpResponse::Ok(),
         Err(err) => {
