--- conflicted
+++ resolved
@@ -16,31 +16,23 @@
  * along with this program.  If not, see <https://www.gnu.org/licenses/>.
  */
 
-<<<<<<< HEAD
 use actix_web::{web::{Data, Json}, HttpResponse, Responder};
-use log::{error, info};
+use log::error;
 use serde::{Deserialize, Serialize};
 
 use crate::{processing::filter::Filter, reports::{
+    self, 
     coep::CrossOriginEmbedderPolicyViolation, 
     coop::CrossOriginOpenerPolicyViolation, 
     crash::Crash, 
     csp::{CSPHash, CSPViolation}, 
     deprecation::Deprecation, 
+    handle_report, 
     integrity::IntegrityViolation, 
     intervention::Intervention, 
     nel::NetworkError, 
     permissions::PermissionsPolicyViolation
 }, WebState};
-=======
-use actix_web::{web::Json, HttpResponse, Responder};
-use log::error;
-use serde::{Deserialize, Serialize};
-
-use crate::reports::{
-    self, coep::CrossOriginEmbedderPolicyViolation, coop::CrossOriginOpenerPolicyViolation, crash::Crash, csp::{CSPHash, CSPViolation}, deprecation::Deprecation, handle_report, integrity::IntegrityViolation, intervention::Intervention, nel::NetworkError, permissions::PermissionsPolicyViolation
-};
->>>>>>> 00179b7c
 
 #[derive(Serialize, Deserialize, PartialEq, Debug)]
 #[serde(rename_all = "kebab-case", tag = "type", content = "body")]
@@ -79,44 +71,13 @@
     Multi(Vec<Report>)
 }
 
-<<<<<<< HEAD
-async fn handle_report(report: &Report, filter: &Filter) -> Result<(), serde_json::Error> {
-    if filter.is_domain_allowed(&report.url) {
-        serde_json::to_string_pretty(report).map(|serialized_report| {
-            match report.rpt {
-                ReportType::COEP(_) => info!("COEP {}", serialized_report),
-                ReportType::COOP(_) => info!("COOP {}", serialized_report),
-                ReportType::Crash(_) => info!("Crash {}", serialized_report),
-                ReportType::CSPHash(_) => info!("CSP-Hash {}", serialized_report),
-                ReportType::CSPViolation(_) => info!("CSP {}", serialized_report),
-                ReportType::Deprecation(_) => info!("Decprecation {}", serialized_report),
-                ReportType::IntegrityViolation(_) => info!("IntegrityViolation {}", serialized_report),
-                ReportType::Intervention(_) => info!("Intervention {}", serialized_report),
-                ReportType::NetworkError(_) => info!("NEL {}", serialized_report),
-                ReportType::PermissionsPolicyViolation(_) => info!("PermissionsPolicyViolation {}", serialized_report),
-            };
-        })
-    } else {
-        Ok(())
-    }
-}
-
 pub async fn handle_reporting_api_report(reports: &ReportingApiReport, filter: &Filter) -> Result<(), serde_json::Error> {
     match reports {
-        ReportingApiReport::Single(report) => handle_report(report, filter).await,
+        ReportingApiReport::Single(report) => handle_report(&reports::ReportType::ReportingAPI(report), filter).await,
         ReportingApiReport::Multi(reports) => {
             let mut res = Ok(());
             for report in reports {
-                let handle_res = handle_report(report, filter).await;
-=======
-pub async fn handle_reporting_api_report(reports: &ReportingApiReport) -> Result<(), serde_json::Error> {
-    match reports {
-        ReportingApiReport::Single(report) => handle_report(&reports::ReportType::ReportingAPI(report)).await,
-        ReportingApiReport::Multi(reports) => {
-            let mut res = Ok(());
-            for report in reports {
-                let handle_res = handle_report(&reports::ReportType::ReportingAPI(report)).await;
->>>>>>> 00179b7c
+                let handle_res = handle_report(&reports::ReportType::ReportingAPI(report), filter).await;
                 if handle_res.is_err() {
                     res = handle_res;
                     break;
@@ -127,15 +88,9 @@
     }
 }
 
-<<<<<<< HEAD
 pub async fn reporting_api(state: Data<WebState>, reports: Json<ReportingApiReport>) -> impl Responder {
     let rpts = reports.into_inner();
     let res = handle_reporting_api_report(&rpts, &state.filter).await;
-=======
-pub async fn reporting_api(reports: Json<ReportingApiReport>) -> impl Responder {
-    let mut rpts = reports.into_inner();
-    let res = handle_reporting_api_report(&mut rpts).await;
->>>>>>> 00179b7c
     match res {
         Ok(_) => HttpResponse::Ok(),
         Err(err) => {
